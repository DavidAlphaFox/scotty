--- conflicted
+++ resolved
@@ -214,16 +214,11 @@
 -- | Set the body of the response to a Source. Doesn't set the
 -- \"Content-Type\" header, so you probably want to do that on your
 -- own with 'header'.
-<<<<<<< HEAD
 source :: Monad m => Source (ResourceT IO) (Flush Builder) -> ActionT m ()
-source = MS.modify . setContent . ContentSource
-=======
-source :: Source (ResourceT IO) (Flush Builder) -> ActionM ()
 source = MS.modify . setContent . ContentSource
 
 -- | Set the body of the response to the given 'BL.ByteString' value. Doesn't set the
 -- \"Content-Type\" header, so you probably want to do that on your
 -- own with 'header'.
 raw :: BL.ByteString -> ActionM ()
-raw = MS.modify . setContent . ContentBuilder . fromLazyByteString
->>>>>>> 6e936a22
+raw = MS.modify . setContent . ContentBuilder . fromLazyByteString