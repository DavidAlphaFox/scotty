{-# LANGUAGE CPP               #-}
{-# LANGUAGE OverloadedStrings #-}
{-# LANGUAGE RankNTypes        #-}
module Web.Scotty.Action
    ( addHeader
    , body
    , bodyReader
    , file
    , files
    , header
    , headers
    , html
    , json
    , jsonData
    , next
    , param
    , params
    , raise
    , raw
    , readEither
    , redirect
    , request
    , rescue
    , setHeader
    , status
    , stream
    , text
    , Param
    , Parsable(..)
      -- private to Scotty
    , runAction
    ) where

import           Blaze.ByteString.Builder   (fromLazyByteString)

#if MIN_VERSION_mtl(2,2,1)
import           Control.Monad.Except
#else
import           Control.Monad.Error
#endif
import           Control.Monad.Reader
import qualified Control.Monad.State        as MS

import qualified Data.Aeson                 as A
import qualified Data.ByteString.Char8      as B
import qualified Data.ByteString.Lazy.Char8 as BL
import qualified Data.CaseInsensitive       as CI
<<<<<<< HEAD
import           Data.Default.Class         (def)
=======
import           Data.Default               (def)
#if !(MIN_VERSION_base(4,8,0))
>>>>>>> 54faef08
import           Data.Monoid                (mconcat)
#endif
import qualified Data.Text                  as ST
import qualified Data.Text.Lazy             as T
import           Data.Text.Lazy.Encoding    (encodeUtf8)

import           Network.HTTP.Types
import           Network.Wai

import           Web.Scotty.Internal.Types
import           Web.Scotty.Util

-- Nothing indicates route failed (due to Next) and pattern matching should continue.
-- Just indicates a successful response.
runAction :: (ScottyError e, Monad m) => ErrorHandler e m -> ActionEnv -> ActionT e m () -> m (Maybe Response)
runAction h env action = do
    (e,r) <- flip MS.runStateT def
           $ flip runReaderT env
#if MIN_VERSION_mtl(2,2,1)
           $ runExceptT
#else
           $ runErrorT
#endif
           $ runAM
           $ action `catchError` (defH h)
    return $ either (const Nothing) (const $ Just $ mkResponse r) e

-- | Default error handler for all actions.
defH :: (ScottyError e, Monad m) => ErrorHandler e m -> ActionError e -> ActionT e m ()
defH _          (Redirect url)    = do
    status status302
    setHeader "Location" url
defH Nothing    (ActionError e)   = do
    status status500
    html $ mconcat ["<h1>500 Internal Server Error</h1>", showError e]
defH h@(Just f) (ActionError e)   = f e `catchError` (defH h) -- so handlers can throw exceptions themselves
defH _          Next              = next

-- | Throw an exception, which can be caught with 'rescue'. Uncaught exceptions
-- turn into HTTP 500 responses.
raise :: (ScottyError e, Monad m) => e -> ActionT e m a
raise = throwError . ActionError

-- | Abort execution of this action and continue pattern matching routes.
-- Like an exception, any code after 'next' is not executed.
--
-- As an example, these two routes overlap. The only way the second one will
-- ever run is if the first one calls 'next'.
--
-- > get "/foo/:bar" $ do
-- >   w :: Text <- param "bar"
-- >   unless (w == "special") next
-- >   text "You made a request to /foo/special"
-- >
-- > get "/foo/:baz" $ do
-- >   w <- param "baz"
-- >   text $ "You made a request to: " <> w
next :: (ScottyError e, Monad m) => ActionT e m a
next = throwError Next

-- | Catch an exception thrown by 'raise'.
--
-- > raise "just kidding" `rescue` (\msg -> text msg)
rescue :: (ScottyError e, Monad m) => ActionT e m a -> (e -> ActionT e m a) -> ActionT e m a
rescue action h = catchError action $ \e -> case e of
    ActionError err -> h err            -- handle errors
    other           -> throwError other -- rethrow internal error types

-- | Redirect to given URL. Like throwing an uncatchable exception. Any code after the call to redirect
-- will not be run.
--
-- > redirect "http://www.google.com"
--
-- OR
--
-- > redirect "/foo/bar"
redirect :: (ScottyError e, Monad m) => T.Text -> ActionT e m a
redirect = throwError . Redirect

-- | Get the 'Request' object.
request :: (ScottyError e, Monad m) => ActionT e m Request
request = ActionT $ liftM getReq ask

-- | Get list of uploaded files.
files :: (ScottyError e, Monad m) => ActionT e m [File]
files = ActionT $ liftM getFiles ask

-- | Get a request header. Header name is case-insensitive.
header :: (ScottyError e, Monad m) => T.Text -> ActionT e m (Maybe T.Text)
header k = do
    hs <- liftM requestHeaders request
    return $ fmap strictByteStringToLazyText $ lookup (CI.mk (lazyTextToStrictByteString k)) hs

-- | Get all the request headers. Header names are case-insensitive.
headers :: (ScottyError e, Monad m) => ActionT e m [(T.Text, T.Text)]
headers = do
    hs <- liftM requestHeaders request
    return [ ( strictByteStringToLazyText (CI.original k)
             , strictByteStringToLazyText v)
           | (k,v) <- hs ]

-- | Get the request body.
body :: (ScottyError e,  MonadIO m) => ActionT e m BL.ByteString
body = ActionT ask >>= (liftIO . getBody)

-- | Get an IO action that reads body chunks
--
-- * This is incompatible with 'body' since 'body' consumes all chunks.
bodyReader :: (ScottyError e, Monad m) => ActionT e m (IO B.ByteString)
bodyReader = ActionT $ getBodyChunk `liftM` ask

-- | Parse the request body as a JSON object and return it. Raises an exception if parse is unsuccessful.
jsonData :: (A.FromJSON a, ScottyError e, MonadIO m) => ActionT e m a
jsonData = do
    b <- body
    either (\e -> raise $ stringError $ "jsonData - no parse: " ++ e ++ ". Data was:" ++ BL.unpack b) return $ A.eitherDecode b

-- | Get a parameter. First looks in captures, then form data, then query parameters.
--
-- * Raises an exception which can be caught by 'rescue' if parameter is not found.
--
-- * If parameter is found, but 'read' fails to parse to the correct type, 'next' is called.
--   This means captures are somewhat typed, in that a route won't match if a correctly typed
--   capture cannot be parsed.
param :: (Parsable a, ScottyError e, Monad m) => T.Text -> ActionT e m a
param k = do
    val <- ActionT $ liftM (lookup k . getParams) ask
    case val of
        Nothing -> raise $ stringError $ "Param: " ++ T.unpack k ++ " not found!"
        Just v  -> either (const next) return $ parseParam v

-- | Get all parameters from capture, form and query (in that order).
params :: (ScottyError e, Monad m) => ActionT e m [Param]
params = ActionT $ liftM getParams ask

-- | Minimum implemention: 'parseParam'
class Parsable a where
    -- | Take a 'T.Text' value and parse it as 'a', or fail with a message.
    parseParam :: T.Text -> Either T.Text a

    -- | Default implementation parses comma-delimited lists.
    --
    -- > parseParamList t = mapM parseParam (T.split (== ',') t)
    parseParamList :: T.Text -> Either T.Text [a]
    parseParamList t = mapM parseParam (T.split (== ',') t)

-- No point using 'read' for Text, ByteString, Char, and String.
instance Parsable T.Text where parseParam = Right
instance Parsable ST.Text where parseParam = Right . T.toStrict
instance Parsable B.ByteString where parseParam = Right . lazyTextToStrictByteString
instance Parsable BL.ByteString where parseParam = Right . encodeUtf8
-- | Overrides default 'parseParamList' to parse String.
instance Parsable Char where
    parseParam t = case T.unpack t of
                    [c] -> Right c
                    _   -> Left "parseParam Char: no parse"
    parseParamList = Right . T.unpack -- String
-- | Checks if parameter is present and is null-valued, not a literal '()'.
-- If the URI requested is: '/foo?bar=()&baz' then 'baz' will parse as (), where 'bar' will not.
instance Parsable () where
    parseParam t = if T.null t then Right () else Left "parseParam Unit: no parse"

instance (Parsable a) => Parsable [a] where parseParam = parseParamList

instance Parsable Bool where
    parseParam t = if t' == T.toCaseFold "true"
                   then Right True
                   else if t' == T.toCaseFold "false"
                        then Right False
                        else Left "parseParam Bool: no parse"
        where t' = T.toCaseFold t

instance Parsable Double where parseParam = readEither
instance Parsable Float where parseParam = readEither
instance Parsable Int where parseParam = readEither
instance Parsable Integer where parseParam = readEither

-- | Useful for creating 'Parsable' instances for things that already implement 'Read'. Ex:
--
-- > instance Parsable Int where parseParam = readEither
readEither :: Read a => T.Text -> Either T.Text a
readEither t = case [ x | (x,"") <- reads (T.unpack t) ] of
                [x] -> Right x
                []  -> Left "readEither: no parse"
                _   -> Left "readEither: ambiguous parse"

-- | Set the HTTP response status. Default is 200.
status :: (ScottyError e, Monad m) => Status -> ActionT e m ()
status = ActionT . MS.modify . setStatus

-- Not exported, but useful in the functions below.
changeHeader :: (ScottyError e, Monad m)
             => (CI.CI B.ByteString -> B.ByteString -> [(HeaderName, B.ByteString)] -> [(HeaderName, B.ByteString)])
             -> T.Text -> T.Text -> ActionT e m ()
changeHeader f k = ActionT
                 . MS.modify
                 . setHeaderWith
                 . f (CI.mk $ lazyTextToStrictByteString k)
                 . lazyTextToStrictByteString

-- | Add to the response headers. Header names are case-insensitive.
addHeader :: (ScottyError e, Monad m) => T.Text -> T.Text -> ActionT e m ()
addHeader = changeHeader add

-- | Set one of the response headers. Will override any previously set value for that header.
-- Header names are case-insensitive.
setHeader :: (ScottyError e, Monad m) => T.Text -> T.Text -> ActionT e m ()
setHeader = changeHeader replace

-- | Set the body of the response to the given 'T.Text' value. Also sets \"Content-Type\"
-- header to \"text/plain; charset=utf-8\" if it has not already been set.
text :: (ScottyError e, Monad m) => T.Text -> ActionT e m ()
text t = do
    changeHeader addIfNotPresent "Content-Type" "text/plain; charset=utf-8"
    raw $ encodeUtf8 t

-- | Set the body of the response to the given 'T.Text' value. Also sets \"Content-Type\"
-- header to \"text/html; charset=utf-8\" if it has not already been set.
html :: (ScottyError e, Monad m) => T.Text -> ActionT e m ()
html t = do
    changeHeader addIfNotPresent "Content-Type" "text/html; charset=utf-8"
    raw $ encodeUtf8 t

-- | Send a file as the response. Doesn't set the \"Content-Type\" header, so you probably
-- want to do that on your own with 'setHeader'.
file :: (ScottyError e, Monad m) => FilePath -> ActionT e m ()
file = ActionT . MS.modify . setContent . ContentFile

-- | Set the body of the response to the JSON encoding of the given value. Also sets \"Content-Type\"
-- header to \"application/json; charset=utf-8\" if it has not already been set.
json :: (A.ToJSON a, ScottyError e, Monad m) => a -> ActionT e m ()
json v = do
    changeHeader addIfNotPresent "Content-Type" "application/json; charset=utf-8"
    raw $ A.encode v

-- | Set the body of the response to a Source. Doesn't set the
-- \"Content-Type\" header, so you probably want to do that on your
-- own with 'setHeader'.
stream :: (ScottyError e, Monad m) => StreamingBody -> ActionT e m ()
stream = ActionT . MS.modify . setContent . ContentStream

-- | Set the body of the response to the given 'BL.ByteString' value. Doesn't set the
-- \"Content-Type\" header, so you probably want to do that on your
-- own with 'setHeader'.
raw :: (ScottyError e, Monad m) => BL.ByteString -> ActionT e m ()
raw = ActionT . MS.modify . setContent . ContentBuilder . fromLazyByteString<|MERGE_RESOLUTION|>--- conflicted
+++ resolved
@@ -45,12 +45,8 @@
 import qualified Data.ByteString.Char8      as B
 import qualified Data.ByteString.Lazy.Char8 as BL
 import qualified Data.CaseInsensitive       as CI
-<<<<<<< HEAD
 import           Data.Default.Class         (def)
-=======
-import           Data.Default               (def)
 #if !(MIN_VERSION_base(4,8,0))
->>>>>>> 54faef08
 import           Data.Monoid                (mconcat)
 #endif
 import qualified Data.Text                  as ST
