--- conflicted
+++ resolved
@@ -136,18 +136,10 @@
 mkEnv method req captures = do
     b <- BL.fromChunks <$> lazyConsume (requestBody req)
 
-<<<<<<< HEAD
-    let parameters = captures ++ formparams ++ queryparams
-        formparams = case (method, lookup "Content-Type" [(CI.mk k, v) | (k,v) <- requestHeaders req]) of
-                        (_, Just enc) | "application/x-www-form-urlencoded" `B.isPrefixOf` (B.map toLower enc)
-                            -> parseEncodedParams $ mconcat $ BL.toChunks b
-                        _ -> []
-=======
     (formparams, files) <- parseRequestBody lbsBackEnd req
     let convert (bs0, bs1) = (T.pack . B.unpack $ bs0, T.pack . B.unpack $ bs1)
 
     let parameters = captures ++ map convert formparams ++ queryparams
->>>>>>> c7542dfa
         queryparams = parseEncodedParams $ rawQueryString req
 
     return $ Env req parameters b files
